--- conflicted
+++ resolved
@@ -10,11 +10,7 @@
 """
 from __future__ import division # confidence high
 
-<<<<<<< HEAD
-__version__ = "1.9.1.dev (May 2010 and on)"
-=======
 __version__ = "1.9 (May 2010)"
->>>>>>> 9e83204a
 
 import os, sys, __main__
 
