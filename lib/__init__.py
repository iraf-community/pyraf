""" __init__.py: main Pyraf package initialization


Checks sys.argv[0] == 'pyraf' to determine whether IRAF initialization
is done verbosely or quietly.

$Id$

R. White, 2000 February 18
"""
<<<<<<< HEAD
__version__ = "1.7.1"
=======
from __future__ import division # confidence high

__version__ = "1.8.1"
>>>>>>> 64edf567

import os, sys, __main__

def usage():
    print __main__.__doc__
    sys.stdout.flush()
    irafimport.restoreBuiltins()
    sys.exit()

# set search path to include current directory

if "." not in sys.path: sys.path.insert(0, ".")

# Grab the terminal window's id at the earliest possible moment
import wutil

# Modify the standard import mechanism to make it more
# convenient for the iraf module
import irafimport

# this gives more useful tracebacks for CL scripts
import cllinecache

import irafnames

# initialization is silent unless program name is 'pyraf' or
# silent flag is set on command line

# follow links to get to the real executable filename
executable = sys.argv[0]
while os.path.islink(executable):
    executable = os.readlink(executable)
_pyrafMain = os.path.split(executable)[1] != 'pyraf'
del executable

import irafexecute, clcache

# set up exit handler to close caches
def _cleanup():
    if iraf: iraf.gflush()
    if hasattr(irafexecute,'processCache'):
        del irafexecute.processCache
    if hasattr(clcache,'codeCache'):
        del clcache.codeCache

import atexit
atexit.register(_cleanup)
del atexit

# now get ready to do the serious IRAF initialization

if _pyrafMain:
    # if not executing as pyraf main, just initialize iraf module
    # quietly load initial iraf symbols and packages
    import iraf
    iraf.Init(doprint=0, hush=1)
else:
    # special initialization when this is the main program

    # command-line options

    import pyrafglobals as _pyrafglobals
    import getopt
    try:
        optlist, args = getopt.getopt(sys.argv[1:], "imvhsne",
            ["commandwrapper=", "verbose", "help", "silent", "nosplash","ipython", "ecl"])
        if len(args) > 1:
            print 'Error: more than one savefile argument'
            usage()
    except getopt.error, e:
        print str(e)
        usage()
    verbose = 0
    doCmdline = 1
    _silent = 0
    _dosplash = 1
    _use_ipython_shell = 0
    if optlist:
        for opt, value in optlist:
            if opt == "-i":
                doCmdline = 0
            elif opt == "-m":
                doCmdline = 1
            elif opt == "--commandwrapper":
                if value in ("yes", "y"):
                    doCmdline = 1
                elif value in ("no", "n"):
                    doCmdline = 0
                else:
                    usage()
            elif opt in ("-v", "--verbose"):
                verbose = verbose + 1
            elif opt in ("-h", "--help"):
                usage()
            elif opt in ("-s", "--silent"):
                _silent = 1
            elif opt in ("-n", "--nosplash"):
                _dosplash = 0
            elif opt == "--ipython":
                _use_ipython_shell = 1
            elif opt in ["-e", "--ecl"]:
                _pyrafglobals._use_ecl = True
            else:
                print "Program bug, uninterpreted option", opt
                raise SystemExit

    if "epyraf" in sys.argv[0]:  # See also -e and --ecl switches
        _pyrafglobals._use_ecl = True

    import iraf
    iraf.setVerbose(verbose)
    del getopt, verbose, usage, optlist

    # If not silent and graphics is available, use splash window
    if _silent:
        _splash = None
        _initkw = {'doprint': 0, 'hush': 1}
    else:
        _initkw = {}
        if _dosplash:
            import splash
            _splash = splash.splash('PyRAF '+__version__)
        else:
            _splash = None

    # load initial iraf symbols and packages
    if args:
        iraf.Init(savefile=args[0], **_initkw)
    else:
        iraf.Init(**_initkw)
    del args

    if _splash:
        _splash.Destroy()
    del _splash, _silent, _dosplash

help = iraf.help
<|MERGE_RESOLUTION|>--- conflicted
+++ resolved
@@ -8,13 +8,9 @@
 
 R. White, 2000 February 18
 """
-<<<<<<< HEAD
-__version__ = "1.7.1"
-=======
 from __future__ import division # confidence high
 
 __version__ = "1.8.1"
->>>>>>> 64edf567
 
 import os, sys, __main__
 
