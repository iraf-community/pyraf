""" __init__.py: main Pyraf package initialization


Checks sys.argv[0] == 'pyraf' to determine whether IRAF initialization
is done verbosely or quietly.

$Id$

R. White, 2000 February 18
"""
from __future__ import division # confidence high

<<<<<<< HEAD
__version__ = "1.12.dev"
=======
__version__ = "1.11"
>>>>>>> cb0063df

try:
    from pyraf.svninfo import (__svn_version__, __full_svn_info__,
                               __setup_datetime__)
    __version__ += " (r"+__svn_version__+')'
except:
    pass

import os, sys, __main__

# Show version at earliest possible moment when in debugging/verbose mode
# (find all cmd-line args with '-v', if any found, we are verbose)
if len([j for j in sys.argv if j.find('-v')>=0]) > 0:
    print('PyRAF version '+__version__)


def usage():
    print __main__.__doc__
    sys.stdout.flush()
    irafimport.restoreBuiltins()
    # exit with prejudice, not a raised exc; we don't want/need anything
    # to be run at this point - else we'd see run-time import warnings
    os._exit(0)

# set search path to include current directory

if "." not in sys.path: sys.path.insert(0, ".")

# Grab the terminal window's id at the earliest possible moment
import wutil

# Modify the standard import mechanism to make it more
# convenient for the iraf module
import irafimport

# this gives more useful tracebacks for CL scripts
import cllinecache

import irafnames

# initialization is silent unless program name is 'pyraf' or
# silent flag is set on command line

# follow links to get to the real executable filename
executable = sys.argv[0]
while os.path.islink(executable):
    executable = os.readlink(executable)
_pyrafMain = os.path.split(executable)[1] in ('pyraf', 'runpyraf.py')
del executable

runCmd = None
import irafexecute, clcache
from stsci.tools import capable

# set up exit handler to close caches
def _cleanup():
    if iraf: iraf.gflush()
    if hasattr(irafexecute,'processCache'):
        del irafexecute.processCache
    if hasattr(clcache,'codeCache'):
        del clcache.codeCache

# Register the exit handler, but only if 'pyraf' is going to import fully
# But, always register it when in Python-API mode (CNSHD817031)
if not _pyrafMain or ('-h' not in sys.argv and '--help' not in sys.argv):
    import atexit
    atexit.register(_cleanup)
    del atexit


# now get ready to do the serious IRAF initialization
if not _pyrafMain:
    # if not executing as pyraf main, just initialize iraf module
    # quietly load initial iraf symbols and packages
    import iraf
    iraf.Init(doprint=0, hush=1)
else:
    # special initialization when this is the main program

    # command-line options

    import pyrafglobals as _pyrafglobals
    import getopt
    try:
        optlist, args = getopt.getopt(sys.argv[1:], "imc:vhsney",
            ["commandwrapper=", "command=", "verbose", "help", "silent", "nosplash","ipython", "ecl"])
        if len(args) > 1:
            print 'Error: more than one savefile argument'
            usage()
    except getopt.error, e:
        print str(e)
        usage()
    verbose = 0
    doCmdline = 1
    _silent = 0
    _dosplash = capable.OF_GRAPHICS
    _use_ipython_shell = 0
    if optlist:
        for opt, value in optlist:
            if opt == "-i":
                doCmdline = 0
            elif opt == "-m":
                doCmdline = 1
            elif opt == "--commandwrapper":
                if value in ("yes", "y"):
                    doCmdline = 1
                elif value in ("no", "n"):
                    doCmdline = 0
                else:
                    usage()
            elif opt in ("-c", "--command"):
                if value != None and len(value) > 0:
                    runCmd = value
                else:
                    usage()
            elif opt in ("-v", "--verbose"):
                verbose = verbose + 1
            elif opt in ("-h", "--help"):
                usage()
            elif opt in ("-s", "--silent"):
                _silent = 1
            elif opt in ("-n", "--nosplash"):
                _dosplash = 0
            elif opt in ("-y", "--ipython"):
                _use_ipython_shell = 1
            elif opt in ("-e", "--ecl"):
                _pyrafglobals._use_ecl = True
            else:
                print "Program bug, uninterpreted option", opt
                raise SystemExit

    if "epyraf" in sys.argv[0]:  # See also -e and --ecl switches
        _pyrafglobals._use_ecl = True

    import iraf
    iraf.setVerbose(verbose)
    del getopt, verbose, usage, optlist

    # If not silent and graphics is available, use splash window
    if _silent:
        _splash = None
        _initkw = {'doprint': 0, 'hush': 1}
    else:
        _initkw = {}
        if _dosplash:
            import splash
            _splash = splash.splash('PyRAF '+__version__)
        else:
            _splash = None

    # load initial iraf symbols and packages
    if args:
        iraf.Init(savefile=args[0], **_initkw)
    else:
        iraf.Init(**_initkw)
    del args

    if _splash:
        _splash.Destroy()
    del _splash, _silent, _dosplash

help = iraf.help
<|MERGE_RESOLUTION|>--- conflicted
+++ resolved
@@ -10,11 +10,7 @@
 """
 from __future__ import division # confidence high
 
-<<<<<<< HEAD
-__version__ = "1.12.dev"
-=======
 __version__ = "1.11"
->>>>>>> cb0063df
 
 try:
     from pyraf.svninfo import (__svn_version__, __full_svn_info__,
