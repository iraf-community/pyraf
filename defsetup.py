#!/usr/bin/env python
from __future__ import division # confidence high

import os, os.path, sys, commands
import distutils.core
import distutils.sysconfig
import string

x_libraries = 'X11'

add_lib_dirs = [ distutils.sysconfig.get_python_lib(plat_specific=1, standard_lib = 1) ]

add_inc_dirs = [ distutils.sysconfig.get_python_inc(plat_specific=1) ]



def find_x(xdir=""):
    if xdir != "":
        add_lib_dirs.append(os.path.join(xdir,'lib64'))
        add_lib_dirs.append(os.path.join(xdir,'lib'))
        add_inc_dirs.append(os.path.join(xdir,'include'))
    elif sys.platform == 'darwin' or sys.platform.startswith('linux'):
        add_lib_dirs.append('/usr/X11R6/lib64')
        add_lib_dirs.append('/usr/X11R6/lib')
        add_inc_dirs.append('/usr/X11R6/include')
    elif sys.platform == 'sunos5' :
        add_lib_dirs.append('/usr/openwin/lib')
        add_inc_dirs.append('/usr/openwin/include')
    else:
        try:
            import Tkinter
        except:
            raise ImportError("Tkinter is not installed")
        tk=Tkinter.Tk()
        tk.withdraw()
        tcl_lib = os.path.join((tk.getvar('tcl_library')), '../')
        tcl_inc = os.path.join((tk.getvar('tcl_library')), '../../include')
        tk_lib = os.path.join((tk.getvar('tk_library')), '../')
        tkv = str(Tkinter.TkVersion)[:3]
        # yes, the version number of Tkinter really is a float...
        if Tkinter.TkVersion < 8.3:
            print "Tcl/Tk v8.3 or later required\n"
            sys.exit(1)
        else:
            suffix = '.so'
            tklib='libtk'+tkv+suffix
            command = "ldd %s" % (os.path.join(tk_lib, tklib))
            lib_list = string.split(commands.getoutput(command))
            for lib in lib_list:
                if string.find(lib, 'libX11') == 0:
                    ind = lib_list.index(lib)
                    add_lib_dirs.append(os.path.dirname(lib_list[ind + 2]))
                    #break
                    add_inc_dirs.append(os.path.join(os.path.dirname(lib_list[ind + 2]), '../include'))

find_x()

def dir_clean(list) :
    # We have a list of directories.  Remove any that don't exist.
    r = [ ]
    for x in list :
        if os.path.isdir(x) :
            r.append(x)
    return r

add_lib_dirs = dir_clean(add_lib_dirs)
add_inc_dirs = dir_clean(add_inc_dirs)

PYRAF_EXTENSIONS = [distutils.core.Extension('pyraf.sscanfmodule', ['src/sscanfmodule.c'],
                              include_dirs=add_inc_dirs),
                    distutils.core.Extension('pyraf.xutilmodule', ['src/xutil.c'],
                              include_dirs=add_inc_dirs,
                              library_dirs=add_lib_dirs,
                              libraries = [x_libraries])]

pkg = "pyraf"

DATA_FILES = [ ( pkg,
                    ['data/blankcursor.xbm',
                    'data/epar.optionDB',
                    'data/pyraflogo_rgb_web.gif',
                    'data/ipythonrc-pyraf',
                    'lib/LICENSE.txt',
                    ]
                ),
                (pkg+'/clcache',  [ "data/clcache/*" ] )
        ]


setupargs = {
<<<<<<< HEAD
    'version' :			    "1.7.1", # see lib's __init__.py
=======
    'version' :			    "1.8.1", # see lib's __init__.py
>>>>>>> 64edf567
    'description' :		    "A Python based CL for IRAF",
    'author' :			    "Rick White, Perry Greenfield",
    'maintainer_email' :	"help@stsci.edu",
    'url' :			        "http://www.stsci.edu/resources/software_hardware/pyraf",
    'license' :			    "http://www.stsci.edu/resources/software_hardware/pyraf/LICENSE",
    'platforms' :			["unix"],
    'data_files' :			DATA_FILES,
    'scripts' :			    ['lib/pyraf'],
    'ext_modules' :			PYRAF_EXTENSIONS

}
<|MERGE_RESOLUTION|>--- conflicted
+++ resolved
@@ -88,11 +88,7 @@
 
 
 setupargs = {
-<<<<<<< HEAD
-    'version' :			    "1.7.1", # see lib's __init__.py
-=======
     'version' :			    "1.8.1", # see lib's __init__.py
->>>>>>> 64edf567
     'description' :		    "A Python based CL for IRAF",
     'author' :			    "Rick White, Perry Greenfield",
     'maintainer_email' :	"help@stsci.edu",
